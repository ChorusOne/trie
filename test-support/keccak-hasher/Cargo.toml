--- conflicted
+++ resolved
@@ -1,10 +1,6 @@
 [package]
 name = "keccak-hasher"
-<<<<<<< HEAD
-version = "0.11.1"
-=======
-version = "0.12.0"
->>>>>>> 0d914acf
+version = "0.12.2"
 authors = ["Parity Technologies <admin@parity.io>"]
 description = "Keccak-256 implementation of the Hasher trait"
 repository = "https://github.com/paritytech/parity/"
@@ -12,16 +8,11 @@
 
 [dependencies]
 tiny-keccak = "1.4.2"
-<<<<<<< HEAD
-hash-db = { path = "../../hash-db", default-features = false, version = "0.11.1" }
-hash256-std-hasher = { path = "../../hash256-std-hasher", version = "0.11.1" }
+hash-db = { path = "../../hash-db", default-features = false, version = "0.12.2" }
+hash256-std-hasher = { path = "../../hash256-std-hasher", version = "0.12.2" }
 
 [features]
 default = ["std"]
 std = [
   "hash-db/std",
-]
-=======
-hash-db = { path = "../../hash-db", version = "0.12.0" }
-hash256-std-hasher = { path = "../../hash256-std-hasher", version = "0.12.0" }
->>>>>>> 0d914acf
+]