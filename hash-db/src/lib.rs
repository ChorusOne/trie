--- conflicted
+++ resolved
@@ -33,7 +33,6 @@
 impl<T> MaybeDebug for T {}
 
 
-<<<<<<< HEAD
 /// An empty prefix constant. Mainly use for comparison
 /// and for root nodes.
 pub static EMPTY_PREFIX: Prefix<'static> = (&[], (0,0));
@@ -47,13 +46,6 @@
 /// The padded byte is represented as a pair with number of nibble first,
 /// and left aligned padded value second.
 pub type Prefix<'a> = (&'a[u8], (u8, u8));
-=======
-/// Empty prefix constant.
-pub static EMPTY_PREFIX: Prefix<'static> = &[];
-
-/// Prefix byte information for avoding rc.
-pub type Prefix<'a> = &'a[u8];
->>>>>>> eeac2c30
 
 /// Trait describing an object that can hash a slice of bytes. Used to abstract
 /// other types over the hashing algorithm. Defines a single `hash` method and an
@@ -145,25 +137,14 @@
 	fn contains(&self, key: &H::Out, prefix: Prefix) -> bool;
 }
 
-<<<<<<< HEAD
-impl<'a, H: Hasher, T> HashDBRef<H, T> for &'a HashDB<H, T> {
+impl<'a, H: Hasher, T> HashDBRef<H, T> for &'a dyn HashDB<H, T> {
 	fn get(&self, key: &H::Out, prefix: Prefix) -> Option<T> { HashDB::get(*self, key, prefix) }
 	fn contains(&self, key: &H::Out, prefix: Prefix) -> bool { HashDB::contains(*self, key, prefix) }
 }
 
-impl<'a, H: Hasher, T> HashDBRef<H, T> for &'a mut HashDB<H, T> {
+impl<'a, H: Hasher, T> HashDBRef<H, T> for &'a mut dyn HashDB<H, T> {
 	fn get(&self, key: &H::Out, prefix: Prefix) -> Option<T> { HashDB::get(*self, key, prefix) }
 	fn contains(&self, key: &H::Out, prefix: Prefix) -> bool { HashDB::contains(*self, key, prefix) }
-=======
-impl<'a, H: Hasher, T> HashDBRef<H, T> for &'a dyn HashDB<H, T> {
-	fn get(&self, key: &H::Out, prefix: &[u8]) -> Option<T> { HashDB::get(*self, key, prefix) }
-	fn contains(&self, key: &H::Out, prefix: &[u8]) -> bool { HashDB::contains(*self, key, prefix) }
-}
-
-impl<'a, H: Hasher, T> HashDBRef<H, T> for &'a mut dyn HashDB<H, T> {
-	fn get(&self, key: &H::Out, prefix: &[u8]) -> Option<T> { HashDB::get(*self, key, prefix) }
-	fn contains(&self, key: &H::Out, prefix: &[u8]) -> bool { HashDB::contains(*self, key, prefix) }
->>>>>>> eeac2c30
 }
 
 /// Upcast trait for HashDB.
